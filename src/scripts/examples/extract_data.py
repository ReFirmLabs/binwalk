--- conflicted
+++ resolved
@@ -6,24 +6,12 @@
 # Extracts and logs
 for module in binwalk.scan(
         *sys.argv[1:], signature=True, quiet=True, extract=True):
-    print ("%s Results:" % module.name)
+    print("%s Results:" % module.name)
     for result in module.results:
-<<<<<<< HEAD
-        if result.file.path in module.extractor.output:
-            if result.offset in module.extractor.output[result.file.path].extracted:
-                print(
-                    "Extracted '%s' at offset 0x%X from '%s' to '%s'" %
-                    (result.description.split(',')[0],
-                     result.offset, result.file.path,
-                     str(
-                         module.extractor.output[result.file.path].extracted
-                         [result.offset])))
-=======
         if module.extractor.output.has_key(result.file.path):
             if module.extractor.output[result.file.path].extracted.has_key(result.offset):
-                print (
+                print(
                     "Extracted '%s' at offset 0x%X from '%s' to '%s'" % (result.description.split(',')[0],
                                                                          result.offset,
                                                                          result.file.path,
-                                                                         str(module.extractor.output[result.file.path].extracted[result.offset])))
->>>>>>> 6b726073
+                                                                         str(module.extractor.output[result.file.path].extracted[result.offset])))