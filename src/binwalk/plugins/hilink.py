--- conflicted
+++ resolved
@@ -32,12 +32,7 @@
             # Add an extraction rule for encrypted Hilink firmware signature
             # results
             self.module.extractor.add_rule(
-<<<<<<< HEAD
-                regex="^%s" %
-                self.SIGNATURE_DESCRIPTION,
-=======
                 regex="^%s" % self.SIGNATURE_DESCRIPTION,
->>>>>>> 6b726073
                 extension="enc",
                 cmd=self._decrypt_and_extract)
 
@@ -101,10 +96,6 @@
                     # name fields
                     if result.size > (result.file.size - result.offset):
                         result.valid = False
-<<<<<<< HEAD
                     if not all(
                             c in string.printable for c in result.description):
-=======
-                    if not all(c in string.printable for c in result.description):
->>>>>>> 6b726073
                         result.valid = False