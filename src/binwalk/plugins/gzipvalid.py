--- conflicted
+++ resolved
@@ -18,12 +18,7 @@
         if result.file and result.description.lower().startswith('gzip'):
             # Seek to and read the suspected gzip data
             fd = self.module.config.open_file(
-<<<<<<< HEAD
-                result.file.name, offset=result.offset,
-                length=self.MAX_DATA_SIZE)
-=======
                 result.file.name, offset=result.offset, length=self.MAX_DATA_SIZE)
->>>>>>> 6b726073
             data = fd.read(self.MAX_DATA_SIZE)
             fd.close()
 
@@ -50,10 +45,5 @@
                 # Truncated input data results in error -5.
                 # gzip uses different checksums than zlib, which results in
                 # error -3.
-<<<<<<< HEAD
-                if not error.startswith(
-                        "Error -5") and not error.startswith("Error -3"):
-=======
                 if not error.startswith("Error -5") and not error.startswith("Error -3"):
->>>>>>> 6b726073
                     result.valid = False