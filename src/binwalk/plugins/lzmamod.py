import os
import shutil
import binwalk.core.plugin
from binwalk.core.compat import *
from binwalk.core.common import BlockFile


class LZMAModPlugin(binwalk.core.plugin.Plugin):

    '''
    Finds and extracts modified LZMA files commonly found in cable modems.
    Based on Bernardo Rodrigues' work: http://w00tsec.blogspot.com/2013/11/unpacking-firmware-images-from-cable.html
    '''
    MODULES = ['Signature']

    FAKE_LZMA_SIZE = "\xFF\xFF\xFF\xFF\xFF\xFF\xFF\xFF"
    SIGNATURE = "lzma compressed data"

    def init(self):
        self.original_cmd = ''

        # Replace the first existing LZMA extraction command with our own
        for rule in self.module.extractor.match(self.SIGNATURE):
            self.original_cmd = rule['cmd']
            rule['cmd'] = self.lzma_cable_extractor
            break

    def lzma_cable_extractor(self, fname):
        # Try extracting the LZMA file without modification first
        result = self.module.extractor.execute(self.original_cmd, fname)

        # If the external extractor was successul (True) or didn't exist
        # (None), don't do anything.
        if result not in [True, None]:
<<<<<<< HEAD
            out_name = os.path.splitext(
                fname)[0] + '-patched' + os.path.splitext(fname)[1]
=======
            out_name = os.path.splitext(fname)[
                0] + '-patched' + os.path.splitext(fname)[1]
>>>>>>> 6b726073
            fp_out = BlockFile(out_name, 'w')
            # Use self.module.config.open_file here to ensure that other config
            # settings (such as byte-swapping) are honored
            fp_in = self.module.config.open_file(fname, offset=0, length=0)
            fp_in.set_block_size(peek=0)
            i = 0

            while i < fp_in.length:
                (data, dlen) = fp_in.read_block()

                if i == 0:
                    out_data = data[0:5] + self.FAKE_LZMA_SIZE + data[5:]
                else:
                    out_data = data

                fp_out.write(out_data)

                i += dlen

            fp_in.close()
            fp_out.close()

            # Overwrite the original file so that it can be cleaned up if -r
            # was specified
            shutil.move(out_name, fname)
            result = self.module.extractor.execute(self.original_cmd, fname)

        return result

    def scan(self, result):
        # The modified cable modem LZMA headers all have valid dictionary sizes
        # and a properties byte of 0x5D.
<<<<<<< HEAD
        if result.description.lower().startswith(
                self.SIGNATURE) and "invalid uncompressed size" in result.description:
            if "properties: 0x5D" in result.description and "invalid dictionary size" not in result.description:
                result.valid = True
                result.description = result.description.split("invalid uncompressed size")[
                    0] + "missing uncompressed size"
=======
        if result.description.lower().startswith(self.SIGNATURE) and "invalid uncompressed size" in result.description:
            if "properties: 0x5D" in result.description and "invalid dictionary size" not in result.description:
                result.valid = True
                result.description = result.description.split(
                    "invalid uncompressed size")[0] + "missing uncompressed size"
>>>>>>> 6b726073
<|MERGE_RESOLUTION|>--- conflicted
+++ resolved
@@ -32,13 +32,8 @@
         # If the external extractor was successul (True) or didn't exist
         # (None), don't do anything.
         if result not in [True, None]:
-<<<<<<< HEAD
-            out_name = os.path.splitext(
-                fname)[0] + '-patched' + os.path.splitext(fname)[1]
-=======
             out_name = os.path.splitext(fname)[
                 0] + '-patched' + os.path.splitext(fname)[1]
->>>>>>> 6b726073
             fp_out = BlockFile(out_name, 'w')
             # Use self.module.config.open_file here to ensure that other config
             # settings (such as byte-swapping) are honored
@@ -71,17 +66,8 @@
     def scan(self, result):
         # The modified cable modem LZMA headers all have valid dictionary sizes
         # and a properties byte of 0x5D.
-<<<<<<< HEAD
-        if result.description.lower().startswith(
-                self.SIGNATURE) and "invalid uncompressed size" in result.description:
-            if "properties: 0x5D" in result.description and "invalid dictionary size" not in result.description:
-                result.valid = True
-                result.description = result.description.split("invalid uncompressed size")[
-                    0] + "missing uncompressed size"
-=======
         if result.description.lower().startswith(self.SIGNATURE) and "invalid uncompressed size" in result.description:
             if "properties: 0x5D" in result.description and "invalid dictionary size" not in result.description:
                 result.valid = True
                 result.description = result.description.split(
-                    "invalid uncompressed size")[0] + "missing uncompressed size"
->>>>>>> 6b726073
+                    "invalid uncompressed size")[0] + "missing uncompressed size"