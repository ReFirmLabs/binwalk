import os
import binwalk.core.common
import binwalk.core.plugin


class ArcadyanDeobfuscator(binwalk.core.plugin.Plugin):

    '''
    Deobfuscator for known Arcadyan firmware obfuscation(s).
    '''
    MODULES = ['Signature']

    OBFUSCATION_MAGIC_SIZE = 4
    MAX_IMAGE_SIZE = 0x1B0000
    BLOCK_SIZE = 32
    BLOCK1_OFFSET = 4
    BLOCK2_OFFSET = 0x68
<<<<<<< HEAD
    MIN_FILE_SIZE = (OBFUSCATION_MAGIC_SIZE + BLOCK2_OFFSET + BLOCK_SIZE)
=======
    MIN_FILE_SIZE = (
        OBFUSCATION_MAGIC_SIZE + BLOCK2_OFFSET + BLOCK_SIZE)
>>>>>>> 6b726073

    BLOCK1_START = BLOCK1_OFFSET
    BLOCK1_END = BLOCK1_START + BLOCK_SIZE

    BLOCK2_START = BLOCK2_OFFSET
    BLOCK2_END = BLOCK2_OFFSET + BLOCK_SIZE

    P1_START = 0
    P1_END = BLOCK1_OFFSET

    P2_START = BLOCK1_END
    P2_END = BLOCK2_START

    P3_START = BLOCK2_END

    def init(self):
        if self.module.extractor.enabled:
            self.module.extractor.add_rule(
                regex="^obfuscated arcadyan firmware",
                extension="obfuscated",
                cmd=self.extractor)

    def extractor(self, fname):
        deobfuscated = None
        fname = os.path.abspath(fname)

        infile = binwalk.core.common.BlockFile(fname, "rb")
        obfuscated = infile.read()
        infile.close()

        if len(obfuscated) >= self.MIN_FILE_SIZE:
            # Swap blocks 1 and 2
            p1 = obfuscated[self.P1_START:self.P1_END]
            b1 = obfuscated[self.BLOCK1_START:self.BLOCK1_END]
            p2 = obfuscated[self.P2_START:self.P2_END]
            b2 = obfuscated[self.BLOCK2_START:self.BLOCK2_END]
            p3 = obfuscated[self.P3_START:]
            deobfuscated = p1 + b2 + p2 + b1 + p3

            # Nibble-swap each byte in block 1
            nswap = ''
            for i in range(self.BLOCK1_START, self.BLOCK1_END):
<<<<<<< HEAD
                nswap += chr(((ord(deobfuscated[i]) & 0x0F) <<
                              4) + ((ord(deobfuscated[i]) & 0xF0) >> 4))
            deobfuscated = deobfuscated[self.P1_START:self.P1_END] + \
                nswap + deobfuscated[self.BLOCK1_END:]
=======
                nswap += chr(((ord(deobfuscated[i]) & 0x0F) << 4) + (
                    (ord(deobfuscated[i]) & 0xF0) >> 4))
            deobfuscated = deobfuscated[
                self.P1_START:self.P1_END] + nswap + deobfuscated[self.BLOCK1_END:]
>>>>>>> 6b726073

            # Byte-swap each byte pair in block 1
            bswap = ''
            i = self.BLOCK1_START
            while i < self.BLOCK1_END:
                bswap += deobfuscated[i + 1] + deobfuscated[i]
                i += 2
<<<<<<< HEAD
            deobfuscated = deobfuscated[self.P1_START:self.P1_END] + \
                bswap + deobfuscated[self.BLOCK1_END:]
=======
            deobfuscated = deobfuscated[
                self.P1_START:self.P1_END] + bswap + deobfuscated[self.BLOCK1_END:]
>>>>>>> 6b726073

        if deobfuscated:
            out = binwalk.core.common.BlockFile(
                (os.path.splitext(fname)[0] + '.deobfuscated'), "wb")
            out.write(deobfuscated)
            out.close()
            return True
        else:
            return False<|MERGE_RESOLUTION|>--- conflicted
+++ resolved
@@ -15,12 +15,8 @@
     BLOCK_SIZE = 32
     BLOCK1_OFFSET = 4
     BLOCK2_OFFSET = 0x68
-<<<<<<< HEAD
-    MIN_FILE_SIZE = (OBFUSCATION_MAGIC_SIZE + BLOCK2_OFFSET + BLOCK_SIZE)
-=======
     MIN_FILE_SIZE = (
         OBFUSCATION_MAGIC_SIZE + BLOCK2_OFFSET + BLOCK_SIZE)
->>>>>>> 6b726073
 
     BLOCK1_START = BLOCK1_OFFSET
     BLOCK1_END = BLOCK1_START + BLOCK_SIZE
@@ -63,17 +59,10 @@
             # Nibble-swap each byte in block 1
             nswap = ''
             for i in range(self.BLOCK1_START, self.BLOCK1_END):
-<<<<<<< HEAD
-                nswap += chr(((ord(deobfuscated[i]) & 0x0F) <<
-                              4) + ((ord(deobfuscated[i]) & 0xF0) >> 4))
-            deobfuscated = deobfuscated[self.P1_START:self.P1_END] + \
-                nswap + deobfuscated[self.BLOCK1_END:]
-=======
                 nswap += chr(((ord(deobfuscated[i]) & 0x0F) << 4) + (
                     (ord(deobfuscated[i]) & 0xF0) >> 4))
             deobfuscated = deobfuscated[
                 self.P1_START:self.P1_END] + nswap + deobfuscated[self.BLOCK1_END:]
->>>>>>> 6b726073
 
             # Byte-swap each byte pair in block 1
             bswap = ''
@@ -81,13 +70,8 @@
             while i < self.BLOCK1_END:
                 bswap += deobfuscated[i + 1] + deobfuscated[i]
                 i += 2
-<<<<<<< HEAD
-            deobfuscated = deobfuscated[self.P1_START:self.P1_END] + \
-                bswap + deobfuscated[self.BLOCK1_END:]
-=======
             deobfuscated = deobfuscated[
                 self.P1_START:self.P1_END] + bswap + deobfuscated[self.BLOCK1_END:]
->>>>>>> 6b726073
 
         if deobfuscated:
             out = binwalk.core.common.BlockFile(
