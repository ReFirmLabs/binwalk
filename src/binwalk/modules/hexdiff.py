--- conflicted
+++ resolved
@@ -22,23 +22,6 @@
     TITLE = "Binary Diffing"
 
     CLI = [
-<<<<<<< HEAD
-        Option(
-            short='W', long='hexdump', kwargs={'enabled': True},
-            description='Perform a hexdump / diff of a file or files'),
-        Option(
-            short='G', long='green', kwargs={'show_green': True},
-            description='Only show lines containing bytes that are the same among all files'),
-        Option(
-            short='i', long='red', kwargs={'show_red': True},
-            description='Only show lines containing bytes that are different among all files'),
-        Option(
-            short='U', long='blue', kwargs={'show_blue': True},
-            description='Only show lines containing bytes that are different among some files'),
-        Option(
-            short='w', long='terse', kwargs={'terse': True},
-            description='Diff all files, but only display a hex dump of the first file'), ]
-=======
         Option(short='W',
                long='hexdump',
                kwargs={'enabled': True},
@@ -60,7 +43,6 @@
                kwargs={'terse': True},
                description='Diff all files, but only display a hex dump of the first file'),
     ]
->>>>>>> 6b726073
 
     KWARGS = [
         Kwarg(name='show_red', default=False),
