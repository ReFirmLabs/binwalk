--- conflicted
+++ resolved
@@ -67,12 +67,7 @@
             self._generate_data_point = self._generate_3d_data_point
         else:
             raise Exception(
-<<<<<<< HEAD
-                "Invalid Plotter axis specified: %d. Must be one of: [2,3]" %
-                self.axis)
-=======
                 "Invalid Plotter axis specified: %d. Must be one of: [2,3]" % self.axis)
->>>>>>> 6b726073
 
         if not self.max_points:
             self.max_points = self.MAX_PLOT_POINTS
