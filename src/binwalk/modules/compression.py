--- conflicted
+++ resolved
@@ -38,14 +38,7 @@
         # Add an extraction rule
         if self.module.extractor.enabled:
             self.module.extractor.add_rule(
-<<<<<<< HEAD
-                regex='^%s' %
-                self.DESCRIPTION.lower(),
-                extension="7z",
-                cmd=self.extractor)
-=======
                 regex='^%s' % self.DESCRIPTION.lower(), extension="7z", cmd=self.extractor)
->>>>>>> 6b726073
 
     def extractor(self, file_name):
         # Open and read the file containing the raw compressed data.
@@ -116,19 +109,11 @@
         if self.module.partial_scan == True:
             # For partial scans, only use the largest dictionary value
             self.dictionaries.append(
-<<<<<<< HEAD
-                binwalk.core.compat.bytes2str(struct.pack("<I", 2**25)))
-        else:
-            for n in range(16, 26):
-                self.dictionaries.append(
-                    binwalk.core.compat.bytes2str(struct.pack("<I", 2**n)))
-=======
                 binwalk.core.compat.bytes2str(struct.pack("<I", 2 ** 25)))
         else:
             for n in range(16, 26):
                 self.dictionaries.append(
                     binwalk.core.compat.bytes2str(struct.pack("<I", 2 ** n)))
->>>>>>> 6b726073
 
     def build_headers(self):
         self.headers = set()
@@ -167,17 +152,12 @@
         if result is not None:
             self.properties = self.build_property(
                 result.pb, result.lp, result.lc)
-<<<<<<< HEAD
-            description = "%s, properties: 0x%.2X [pb: %d, lp: %d, lc: %d], dictionary size: %d" % (
-                self.DESCRIPTION, self.properties, result.pb, result.lp, result.lc, result.dictionary)
-=======
             description = "%s, properties: 0x%.2X [pb: %d, lp: %d, lc: %d], dictionary size: %d" % (self.DESCRIPTION,
                                                                                                     self.properties,
                                                                                                     result.pb,
                                                                                                     result.lp,
                                                                                                     result.lc,
                                                                                                     result.dictionary)
->>>>>>> 6b726073
 
         return description
 
@@ -198,14 +178,7 @@
         # Add an extraction rule
         if self.module.extractor.enabled:
             self.module.extractor.add_rule(
-<<<<<<< HEAD
-                regex='^%s' %
-                self.DESCRIPTION.lower(),
-                extension="deflate",
-                cmd=self.extractor)
-=======
                 regex='^%s' % self.DESCRIPTION.lower(), extension="deflate", cmd=self.extractor)
->>>>>>> 6b726073
 
     def extractor(self, file_name):
         in_data = ""
@@ -307,13 +280,8 @@
                         description = decompressor.decompress(
                             data[i:i + decompressor.BLOCK_SIZE])
                         if description:
-<<<<<<< HEAD
-                            self.result(description=description,
-                                        file=fp, offset=fp.tell() - dlen + i)
-=======
                             self.result(
                                 description=description, file=fp, offset=fp.tell() - dlen + i)
->>>>>>> 6b726073
                             if self.stop_on_first_hit:
                                 file_done = True
                                 break
