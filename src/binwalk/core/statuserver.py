--- conflicted
+++ resolved
@@ -27,21 +27,12 @@
             time.sleep(0.1)
 
             try:
-<<<<<<< HEAD
-                self.request.send(binwalk.core.compat.str2bytes(
-                    '\b' * last_status_message_len))
-                self.request.send(binwalk.core.compat.str2bytes(
-                    ' ' * last_status_message_len))
-                self.request.send(binwalk.core.compat.str2bytes(
-                    '\b' * last_status_message_len))
-=======
                 self.request.send(
                     binwalk.core.compat.str2bytes('\b' * last_status_message_len))
                 self.request.send(
                     binwalk.core.compat.str2bytes(' ' * last_status_message_len))
                 self.request.send(
                     binwalk.core.compat.str2bytes('\b' * last_status_message_len))
->>>>>>> 6b726073
 
                 if self.server.binwalk.status.shutdown:
                     self.server.binwalk.status.finished = True
@@ -49,24 +40,12 @@
 
                 if self.server.binwalk.status.total != 0:
                     percentage = (
-<<<<<<< HEAD
-                        (float(
-                            self.server.binwalk.status.completed) /
-                            float(
-                            self.server.binwalk.status.total)) *
-                        100)
-                    status_message = message_format % (self.server.binwalk.status.fp.path,
-                                                       percentage,
-                                                       self.server.binwalk.status.completed,
-                                                       self.server.binwalk.status.total)
-=======
                         (float(self.server.binwalk.status.completed) / float(self.server.binwalk.status.total)) * 100)
                     status_message = message_format % (
                         self.server.binwalk.status.fp.path,
                         percentage,
                         self.server.binwalk.status.completed,
                         self.server.binwalk.status.total)
->>>>>>> 6b726073
                 elif not message_sent:
                     status_message = "No status information available at this time!"
                 else:
@@ -89,12 +68,7 @@
         return
 
 
-<<<<<<< HEAD
-class ThreadedStatusServer(SocketServer.ThreadingMixIn,
-                           SocketServer.TCPServer):
-=======
 class ThreadedStatusServer(SocketServer.ThreadingMixIn, SocketServer.TCPServer):
->>>>>>> 6b726073
     daemon_threads = True
     allow_reuse_address = True
 
