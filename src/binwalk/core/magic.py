--- conflicted
+++ resolved
@@ -165,22 +165,12 @@
                     raise e
                 except Exception as e:
                     raise ParserException(
-<<<<<<< HEAD
-                        "Failed to expand string '%s' with integer '%s' in line '%s'" %
-                        (self.value, n, line))
-=======
                         "Failed to expand string '%s' with integer '%s' in line '%s'" % (self.value, n, line))
->>>>>>> 6b726073
             try:
                 self.value = binwalk.core.compat.string_decode(self.value)
             except ValueError as e:
                 raise ParserException(
-<<<<<<< HEAD
-                    "Failed to decode string value '%s' in line '%s'" %
-                    (self.value, line))
-=======
                     "Failed to decode string value '%s' in line '%s'" % (self.value, line))
->>>>>>> 6b726073
         # If a regex was specified, compile it
         elif self.type == 'regex':
             self.regex = True
@@ -198,23 +188,13 @@
                 self.value = int(self.value, 0)
             except ValueError as e:
                 raise ParserException(
-<<<<<<< HEAD
-                    "Failed to convert value '%s' to an integer on line '%s'" %
-                    (self.value, line))
-=======
                     "Failed to convert value '%s' to an integer on line '%s'" % (self.value, line))
->>>>>>> 6b726073
 
         # Sanity check to make sure the first line of a signature has an
         # explicit value
         if self.level == 0 and self.value is None:
             raise ParserException(
-<<<<<<< HEAD
-                "First element of a signature must specify a non-wildcard value: '%s'" %
-                (line))
-=======
                 "First element of a signature must specify a non-wildcard value: '%s'" % (line))
->>>>>>> 6b726073
 
         # Set the size and struct format value for the specified data type.
         # This must be done, obviously, after the value has been parsed out
@@ -395,12 +375,7 @@
             for i in range(1, line.size):
                 if restr[i:] == restr[0:(line.size - i)]:
                     binwalk.core.common.warning(
-<<<<<<< HEAD
-                        "Signature '%s' is a self-overlapping signature!" %
-                        line.text)
-=======
                         "Signature '%s' is a self-overlapping signature!" % line.text)
->>>>>>> 6b726073
                     break
 
         return re.compile(re.escape(restr))
@@ -511,12 +486,7 @@
         if '.' in expression and '(' in expression:
             replacements = {}
 
-<<<<<<< HEAD
-            for period in [match.start()
-                           for match in self.period.finditer(expression)]:
-=======
             for period in [match.start() for match in self.period.finditer(expression)]:
->>>>>>> 6b726073
                 # Separate the offset field into the integer offset and type
                 # values (o and t respsectively)
                 s = expression[:period].rfind('(') + 1
@@ -543,30 +513,6 @@
                     # Big and little endian byte format
                     if t in ['b', 'B']:
                         v = struct.unpack(
-<<<<<<< HEAD
-                            'b', binwalk.core.compat.str2bytes(
-                                self.data[o: o + 1]))[0]
-                    # Little endian short format
-                    elif t == 's':
-                        v = struct.unpack(
-                            '<h', binwalk.core.compat.str2bytes(
-                                self.data[o: o + 2]))[0]
-                    # Little endian long format
-                    elif t == 'l':
-                        v = struct.unpack(
-                            '<i', binwalk.core.compat.str2bytes(
-                                self.data[o: o + 4]))[0]
-                    # Big endian short format
-                    elif t == 'S':
-                        v = struct.unpack(
-                            '>h', binwalk.core.compat.str2bytes(
-                                self.data[o: o + 2]))[0]
-                    # Bit endian long format
-                    elif t == 'L':
-                        v = struct.unpack(
-                            '>i', binwalk.core.compat.str2bytes(
-                                self.data[o: o + 4]))[0]
-=======
                             'b', binwalk.core.compat.str2bytes(self.data[o:o + 1]))[0]
                     # Little endian short format
                     elif t == 's':
@@ -584,7 +530,6 @@
                     elif t == 'L':
                         v = struct.unpack(
                             '>i', binwalk.core.compat.str2bytes(self.data[o:o + 4]))[0]
->>>>>>> 6b726073
                 # struct.error is thrown if there is not enough bytes in
                 # self.data for the specified format type
                 except struct.error as e:
@@ -622,13 +567,8 @@
         tag_strlen = None
         max_line_level = 0
         previous_line_end = 0
-<<<<<<< HEAD
-        tags = {'id': signature.id, 'offset': offset,
-                'invalid': False, 'once': False}
-=======
         tags = {'id': signature.id, 'offset':
                 offset, 'invalid': False, 'once': False}
->>>>>>> 6b726073
 
         # Apply each line of the signature to self.data, starting at the
         # specified offset
@@ -657,12 +597,7 @@
                 # Sanity check
                 if not isinstance(line_offset, int):
                     raise ParserException(
-<<<<<<< HEAD
-                        "Failed to convert offset '%s' to a number: '%s'" %
-                        (line.offset, line.text))
-=======
                         "Failed to convert offset '%s' to a number: '%s'" % (line.offset, line.text))
->>>>>>> 6b726073
 
                 # The start of the data needed by this line is at offset + line_offset.
                 # The end of the data will be line.size bytes later.
@@ -673,12 +608,7 @@
                 if line.pkfmt:
                     try:
                         dvalue = struct.unpack(
-<<<<<<< HEAD
-                            line.pkfmt, binwalk.core.compat.str2bytes(
-                                self.data[start: end]))[0]
-=======
                             line.pkfmt, binwalk.core.compat.str2bytes(self.data[start:end]))[0]
->>>>>>> 6b726073
                     # Not enough bytes left in self.data for the specified
                     # format size
                     except struct.error as e:
@@ -689,24 +619,13 @@
                     if line.value is None:
                         # Check to see if this is a string whose size is known and has been specified on a previous
                         # signature line.
-<<<<<<< HEAD
-                        if binwalk.core.compat.has_key(
-                                tags, 'strlen') and binwalk.core.compat.has_key(
-                                line.tags, 'string'):
-=======
                         if binwalk.core.compat.has_key(tags, 'strlen') and binwalk.core.compat.has_key(line.tags, 'string'):
->>>>>>> 6b726073
                             dvalue = self.data[start:(start + tags['strlen'])]
                         # Else, just terminate the string at the first newline,
                         # carriage return, or NULL byte
                         else:
-<<<<<<< HEAD
-                            dvalue = self.data[start:end].split('\x00')[0].split('\r')[
-                                0].split('\n')[0]
-=======
                             dvalue = self.data[start:end].split(
                                 '\x00')[0].split('\r')[0].split('\n')[0]
->>>>>>> 6b726073
                     # Non-wildcard strings have a known length, specified in
                     # the signature line
                     else:
@@ -720,12 +639,7 @@
                     try:
                         # If the operator value of this signature line is just
                         # an integer value, use it
-<<<<<<< HEAD
-                        if isinstance(line.opvalue, int) or isinstance(
-                                line.opvalue, long):
-=======
                         if isinstance(line.opvalue, int) or isinstance(line.opvalue, long):
->>>>>>> 6b726073
                             opval = line.opvalue
                         # Else, evaluate the complex expression
                         else:
@@ -751,15 +665,8 @@
                     except KeyboardInterrupt as e:
                         raise e
                     except Exception as e:
-<<<<<<< HEAD
-                        raise ParserException(
-                            "Operation '" + str(dvalue) + " " +
-                            str(line.operator) + "= " + str(line.opvalue) +
-                            "' failed: " + str(e))
-=======
                         raise ParserException("Operation '" + str(dvalue) + " " + str(
                             line.operator) + "= " + str(line.opvalue) + "' failed: " + str(e))
->>>>>>> 6b726073
 
                 # Does the data (dvalue) match the specified comparison?
                 if ((line.value is None) or
@@ -795,12 +702,7 @@
                     # Process tag keywords specified in the signature line. These have already been parsed out of the
                     # original format string so that they can be processed
                     # separately from the printed description string.
-<<<<<<< HEAD
-                    for (tag_name, tag_value) in binwalk.core.compat.iterator(
-                            line.tags):
-=======
                     for (tag_name, tag_value) in binwalk.core.compat.iterator(line.tags):
->>>>>>> 6b726073
                         # If the tag value is a string, try to format it
                         if isinstance(tag_value, str):
                             # Generate the tuple for the format string
@@ -867,12 +769,7 @@
 
         # If the formatted string contains non-printable characters, consider
         # it invalid
-<<<<<<< HEAD
-        if self.printable.match(
-                tags['description']).group() != tags['description']:
-=======
         if self.printable.match(tags['description']).group() != tags['description']:
->>>>>>> 6b726073
             tags['invalid'] = True
 
         return tags
@@ -921,11 +818,7 @@
                 # as well as those outside the specified self.data range
                 # (dlen).
                 if (offset not in matched_offsets or self.show_invalid) and offset >= 0 and offset < dlen:
-<<<<<<< HEAD
                     # if offset >= 0 and offset < dlen:
-=======
-                # if offset >= 0 and offset < dlen:
->>>>>>> 6b726073
                     # Analyze the data at this offset using the current
                     # signature rule
                     tags = self._analyze(signature, offset)
