# A pure Python replacement for libmagic. Supports most libmagic features, plus
# several additional features not provided by libmagic. Tailored specifically
# for quickly searching blocks of data for multiple embedded signatures.

__all__ = ['Magic']

import re
import struct
import datetime
import binwalk.core.common
import binwalk.core.compat
<<<<<<< HEAD


class ParserException(Exception):
    '''
    Exception thrown specifically for signature file parsing errors.
    '''

=======
from binwalk.core.exceptions import ParserException
>>>>>>> 34db0f73

class SignatureResult(binwalk.core.module.Result):
    '''
    Container class for signature results.
    '''

    def __init__(self, **kwargs):
        # These are set by signature keyword tags.
        # Keyword tags can also set any other object attributes,
        # including those in binwalk.core.module.Result.
        self.jump = 0
        self.many = False
        self.adjust = 0
        self.strlen = 0
        self.string = False
        self.invalid = False
        self.once = False
        self.overlap = False

        # These are set by code internally
        self.id = 0

        # Kwargs overrides the defaults set above
        super(self.__class__, self).__init__(**kwargs)

        self.valid = (not self.invalid)


class SignatureLine(object):
    '''
    Responsible for parsing signature lines from magic signature files.
    '''

    # Printed strings are truncated to this size
    MAX_STRING_SIZE = 128

    def __init__(self, line):
        '''
        Class constructor. Responsible for parsing a line from a signature file.

        @line - A line of text from the signature file.

        Returns None.
        '''
        self.tags = {}
        self.text = line
        self.regex = False

        # Split the line on any white space; for this to work, backslash-escaped
        # spaces ('\ ') are replaced with their escaped hex value ('\x20').
        #
        # [offset] [data type] [comparison value] [format string]
        # 0        belong      0x12345678         Foo file type,
        # >4       string      x                  file name: %s,
        parts = line.replace('\\ ', '\\x20').split(None, 3)

        # Sanity check on the split line
        if len(parts) not in [3, 4]:
            raise ParserException("Invalid signature line: '%s'" % line)

        # The indentation level is determined by the number of '>' characters at
        # the beginning of the signature line.
        self.level = parts[0].count('>')

        # Get rid of the indentation characters and try to convert the remaining
        # characters to an integer offset. This will fail if the offset is a complex
        # value (e.g., '(4.l+16)').
        self.offset = parts[0].replace('>', '')
        try:
            self.offset = int(self.offset, 0)
        except ValueError as e:
            pass

        # self.type is the specified data type ('belong', 'string', etc)
        self.type = parts[1]
        self.opvalue = None
        self.operator = None

        # Each data type can specify an additional operation to be performed on the
        # data being scanned before performing a comparison (e.g., 'belong&0xFF' will
        # AND the data with 0xFF before the comparison is performed).
        #
        # We support the following operators:
        for operator in ['&', '|', '*', '+', '-', '/', '~', '^']:
            # Look for each operator in self.type
            if operator in self.type:
                # If found, split self.type into the type and operator value
                (self.type, self.opvalue) = self.type.split(operator, 1)

                # Keep a record of the specified operator
                self.operator = operator

                # Try to convert the operator value into an integer. This works for
                # simple operator values, but not for complex types (e.g.,
                # '(4.l+12)').
                try:
                    self.opvalue = int(self.opvalue, 0)
                except ValueError as e:
                    pass

                # Only one operator type is supported, so break as soon as one
                # is found
                break

        # If the specified type starts with 'u' (e.g., 'ubelong'), then it is
        # unsigned; else, it is signed
        if self.type[0] == 'u':
            self.signed = False
            self.type = self.type[1:]
        else:
            self.signed = True

        # Big endian values start with 'be' ('belong'), little endian values start with 'le' ('lelong').
        # The struct module uses '>' to denote big endian and '<' to denote
        # little endian.
        if self.type.startswith('be'):
            self.type = self.type[2:]
            self.endianess = '>'
        elif self.type.startswith('le'):
            self.endianess = '<'
            self.type = self.type[2:]
        # Assume big endian if no endianess was explicitly specified
        else:
            self.endianess = '>'

        # Check the comparison value for the type of comparison to be performed (e.g.,
        # '=0x1234', '>0x1234', etc). If no operator is specified, '=' is implied.
        if parts[2][0] in ['=', '!', '>', '<', '&', '|', '^', '~']:
            self.condition = parts[2][0]
            self.value = parts[2][1:]
        else:
            self.condition = '='
            self.value = parts[2]

        # If this is a wildcard value, explicitly set self.value to None
        if self.value == 'x':
            self.value = None
        # String values need to be decoded, as they may contain escape
        # characters (e.g., '\x20')
        elif self.type == 'string':
            # String types support multiplication to easily match large
            # repeating byte sequences
            if '*' in self.value:
                try:
                    p = self.value.split('*')
                    self.value = p[0]
                    for n in p[1:]:
                        self.value *= int(n, 0)
                except KeyboardInterrupt as e:
                    raise e
                except Exception as e:
                    raise ParserException(
                        "Failed to expand string '%s' with integer '%s' in line '%s'" %
                        (self.value, n, line))
            try:
                self.value = binwalk.core.compat.string_decode(self.value)
            except ValueError as e:
                raise ParserException(
                    "Failed to decode string value '%s' in line '%s'" %
                    (self.value, line))
        # If a regex was specified, compile it
        elif self.type == 'regex':
            self.regex = True

            try:
                self.value = re.compile(self.value)
            except KeyboardInterrupt as e:
                raise e
            except Exception as e:
                raise ParserException(
                    "Invalid regular expression '%s': %s" % (self.value, str(e)))
        # Non-string types are integer values
        else:
            try:
                self.value = int(self.value, 0)
            except ValueError as e:
                raise ParserException(
                    "Failed to convert value '%s' to an integer on line '%s'" %
                    (self.value, line))

        # Sanity check to make sure the first line of a signature has an
        # explicit value
        if self.level == 0 and self.value is None:
            raise ParserException(
                "First element of a signature must specify a non-wildcard value: '%s'" %
                (line))

        # Set the size and struct format value for the specified data type.
        # This must be done, obviously, after the value has been parsed out
        # above.
        if self.type == 'string':
            # Strings don't have a struct format value, since they don't have
            # to be unpacked
            self.fmt = None

            # If a string type has a specific value, set the comparison size to
            # the length of that string
            if self.value:
                self.size = len(self.value)
            # Else, truncate the string to self.MAX_STRING_SIZE
            else:
                self.size = self.MAX_STRING_SIZE
        elif self.type == 'regex':
            # Regular expressions don't have a struct format value, since they
            # don't have to be unpacked
            self.fmt = None
            # The size of a matching regex is unknown until it is applied to
            # some data
            self.size = self.MAX_STRING_SIZE
        elif self.type == 'byte':
            self.fmt = 'b'
            self.size = 1
        elif self.type == 'short':
            self.fmt = 'h'
            self.size = 2
        elif self.type == 'quad':
            self.fmt = 'q'
            self.size = 8
        # Assume 4 byte length for all other supported data types
        elif self.type in ['long', 'date']:
            self.fmt = 'i'
            self.size = 4
        else:
            raise ParserException(
                "Unknown data type '%s' in line '%s'" % (self.type, line))

        # The struct module uses the same characters for specifying signed and unsigned data types,
        # except that signed data types are upper case. The above if-else code sets self.fmt to the
        # lower case (unsigned) values.
        if not self.signed:
            self.fmt = self.fmt.upper()

        # If a struct format was identified, create a format string to be passed to struct.unpack
        # which specifies the endianess and data type format.
        if self.fmt:
            self.pkfmt = '%c%c' % (self.endianess, self.fmt)
        else:
            self.pkfmt = None

        # Check if a format string was specified (this is optional)
        if len(parts) == 4:
            # %lld formats are only supported if Python was built with HAVE_LONG_LONG
            self.format = parts[3].replace('%ll', '%l')

            # Regex to parse out tags, which are contained within curly braces
            retag = re.compile(r'\{.*?\}')

            # Parse out tag keywords from the format string
            for match in retag.finditer(self.format):
                # Get rid of the curly braces.
                tag = match.group().replace('{', '').replace('}', '')

                # If the tag specifies a value, it will be colon delimited
                # (e.g., '{name:%s}')
                if ':' in tag:
                    (n, v) = tag.split(':', 1)
                else:
                    n = tag
                    v = True

                # Create a new SignatureTag instance and append it to self.tags
                self.tags[n] = v

            # Remove all tags from the printable format string
            self.format = retag.sub('', self.format).strip()
        else:
            self.format = ""


class Signature(object):
    '''
    Class to hold signature data and generate signature regular expressions.
    '''

    def __init__(self, id, first_line):
        '''
        Class constructor.

        @id         - A ID value to uniquely identify this signature.
        @first_line - The first SignatureLine of the signature (subsequent
                      SignatureLines should be added via self.append).

        Returns None.
        '''
        self.id = id
        self.lines = [first_line]
        self.title = first_line.format
        self.offset = first_line.offset
        self.regex = self._generate_regex(first_line)
        try:
            self.confidence = first_line.tags['confidence']
        except KeyError:
            self.confidence = first_line.size

    def _generate_regex(self, line):
        '''
        Generates a regular expression from the magic bytes of a signature.
        The regex is used by Magic._analyze.

        @line - The first SignatureLine object of the signature.

        Returns a compile regular expression.
        '''
        restr = ""

        # Strings and single byte signatures are taken at face value;
        # multi-byte integer values are turned into regex strings based
        # on their data type size and endianess.
        if line.type == 'regex':
            # Regex types are already compiled expressions.
            # Note that since re.finditer is used, unless the specified
            # regex accounts for it, overlapping signatures will be ignored.
            return line.value
        if line.type == 'string':
            restr = line.value
        elif line.size == 1:
            restr = chr(line.value)
        elif line.size == 2:
            if line.endianess == '<':
                restr = chr(line.value & 0xFF) + chr(line.value >> 8)
            elif line.endianess == '>':
                restr = chr(line.value >> 8) + chr(line.value & 0xFF)
        elif line.size == 4:
            if line.endianess == '<':
                restr = (chr(line.value & 0xFF) +
                         chr((line.value >> 8) & 0xFF) +
                         chr((line.value >> 16) & 0xFF) +
                         chr(line.value >> 24))
            elif line.endianess == '>':
                restr = (chr(line.value >> 24) +
                         chr((line.value >> 16) & 0xFF) +
                         chr((line.value >> 8) & 0xFF) +
                         chr(line.value & 0xFF))
        elif line.size == 8:
            if line.endianess == '<':
                restr = (chr(line.value & 0xFF) +
                         chr((line.value >> 8) & 0xFF) +
                         chr((line.value >> 16) & 0xFF) +
                         chr((line.value >> 24) & 0xFF) +
                         chr((line.value >> 32) & 0xFF) +
                         chr((line.value >> 40) & 0xFF) +
                         chr((line.value >> 48) & 0xFF) +
                         chr(line.value >> 56))
            elif line.endianess == '>':
                restr = (chr(line.value >> 56) +
                         chr((line.value >> 48) & 0xFF) +
                         chr((line.value >> 40) & 0xFF) +
                         chr((line.value >> 32) & 0xFF) +
                         chr((line.value >> 24) & 0xFF) +
                         chr((line.value >> 16) & 0xFF) +
                         chr((line.value >> 8) & 0xFF) +
                         chr(line.value & 0xFF))

        # Since re.finditer is used on a per-signature basis, signatures should be crafted carefully
        # to ensure that they aren't potentially self-overlapping (e.g., a signature of "ABCDAB" could
        # be confused by the byte sequence "ABCDABCDAB"). The longer the signature, the less likely an
        # unintentional overlap is, although files could still be maliciously crafted to cause false
        # negative results.
        #
        # Thus, unless a signature has been explicitly marked as knowingly overlapping ('{overlap}'),
        # spit out a warning about any self-overlapping signatures.
        if not binwalk.core.compat.has_key(line.tags, 'overlap'):
            for i in range(1, line.size):
                if restr[i:] == restr[0:(line.size - i)]:
                    binwalk.core.common.warning(
                        "Signature '%s' is a self-overlapping signature!" %
                        line.text)
                    break

        return re.compile(re.escape(restr))

    def append(self, line):
        '''
        Add a new SignatureLine object to the signature.

        @line - A new SignatureLine instance.

        Returns None.
        '''
        # This method is kind of useless, but may be a nice wrapper for future
        # code.
        self.lines.append(line)


class Magic(object):
    '''
    Primary class for loading signature files and scanning
    blocks of arbitrary data for matching signatures.
    '''

    def __init__(self, exclude=[], include=[], invalid=False):
        '''
        Class constructor.

        @include - A list of regex strings describing which signatures should be included in the scan results.
        @exclude - A list of regex strings describing which signatures should not be included in the scan results.
        @invalid - If set to True, invalid results will not be ignored.

        Returns None.
        '''
        # Used to save the block of data passed to self.scan (see additional
        # comments in self.scan)
        self.data = ""
        # A list of Signature class objects, populated by self.parse (see also:
        # self.load)
        self.signatures = []
        # A set of signatures with the 'once' keyword that have already been
        # displayed once
        self.display_once = set()
        self.dirty = True

        self.show_invalid = invalid
        self.includes = [re.compile(x) for x in include]
        self.excludes = [re.compile(x) for x in exclude]

        # Regex rule to replace backspace characters (an the preceeding character)
        # in formatted signature strings (see self._analyze).
        self.bspace = re.compile(".\\\\b")
        # Regex rule to match printable ASCII characters in formatted signature
        # strings (see self._analyze).
        self.printable = re.compile("[ -~]*")
        # Regex rule to find format strings
        self.fmtstr = re.compile("%[^%]")
        # Regex rule to find periods (see self._do_math)
        self.period = re.compile("\.")

    def _filtered(self, text):
        '''
        Tests if a string should be filtered out or not.

        @text - The string to check against filter rules.

        Returns True if the string should be filtered out, i.e., not displayed.
        Returns False if the string should be displayed.
        '''
        filtered = None
        # Text is converted to lower case first, partially for historical
        # purposes, but also because it simplifies writing filter rules
        # (e.g., don't have to worry about case sensitivity).
        text = text.lower()

        for include in self.includes:
            if include.search(text):
                filtered = False
                break

        # If exclusive include filters have been specified and did
        # not match the text, then the text should be filtered out.
        if self.includes and filtered is None:
            return True

        for exclude in self.excludes:
            if exclude.search(text):
                filtered = True
                break

        # If no explicit exclude filters were matched, then the
        # text should *not* be filtered.
        if filtered is None:
            filtered = False

        return filtered

    def _do_math(self, offset, expression):
        '''
        Parses and evaluates complex expressions, e.g., "(4.l+12)", "(6*32)", etc.

        @offset      - The offset inside self.data that the current signature starts at.
        @expressions - The expression to evaluate.

        Returns an integer value that is the result of the evaluated expression.
        '''
        # Does the expression contain an offset (e.g., "(4.l+12)")?
        if '.' in expression and '(' in expression:
            replacements = {}

            for period in [match.start()
                           for match in self.period.finditer(expression)]:
                # Separate the offset field into the integer offset and type
                # values (o and t respsectively)
                s = expression[:period].rfind('(') + 1
                # The offset address may be an evaluatable expression, such as '(4+0.L)', typically the result
                # of the original offset being something like '(&0.L)'.
                o = binwalk.core.common.MathExpression(
                    expression[s:period]).value
                t = expression[period + 1]

                # Re-build just the parsed offset portion of the expression
                text = "%s.%c" % (expression[s:period], t)

                # Have we already evaluated this offset expression? If so, skip
                # it.
                if binwalk.core.common.has_key(replacements, text):
                    continue

                # The offset specified in the expression is relative to the
                # starting offset inside self.data
                o += offset

                # Read the value from self.data at the specified offset
                try:
                    # Big and little endian byte format
                    if t in ['b', 'B']:
                        v = struct.unpack(
                            'b', binwalk.core.compat.str2bytes(
                                self.data[o: o + 1]))[0]
                    # Little endian short format
                    elif t == 's':
                        v = struct.unpack(
                            '<h', binwalk.core.compat.str2bytes(
                                self.data[o: o + 2]))[0]
                    # Little endian long format
                    elif t == 'l':
                        v = struct.unpack(
                            '<i', binwalk.core.compat.str2bytes(
                                self.data[o: o + 4]))[0]
                    # Big endian short format
                    elif t == 'S':
                        v = struct.unpack(
                            '>h', binwalk.core.compat.str2bytes(
                                self.data[o: o + 2]))[0]
                    # Bit endian long format
                    elif t == 'L':
                        v = struct.unpack(
                            '>i', binwalk.core.compat.str2bytes(
                                self.data[o: o + 4]))[0]
                # struct.error is thrown if there is not enough bytes in
                # self.data for the specified format type
                except struct.error as e:
                    v = 0

                # Keep track of all the recovered values from self.data
                replacements[text] = v

            # Finally, replace all offset expressions with their corresponding
            # text value
            v = expression
            for (text, value) in binwalk.core.common.iterator(replacements):
                v = v.replace(text, "%d" % value)

        # If no offset, then it's just an evaluatable math expression (e.g.,
        # "(32+0x20)")
        else:
            v = expression

        # Evaluate the final expression
        value = binwalk.core.common.MathExpression(v).value

        return value

    def _analyze(self, signature, offset):
        '''
        Analyzes self.data for the specified signature data at the specified offset .

        @signature - The signature to apply to the data.
        @offset    - The offset in self.data to apply the signature to.

        Returns a dictionary of tags parsed from the data.
        '''
        description = []
        tag_strlen = None
        max_line_level = 0
        previous_line_end = 0
        tags = {'id': signature.id, 'offset': offset,
                'invalid': False, 'once': False}

        # Apply each line of the signature to self.data, starting at the
        # specified offset
        for n in range(0, len(signature.lines)):
            line = signature.lines[n]

            # Ignore indentation levels above the current max indent level
            if line.level <= max_line_level:
                # If the relative offset of this signature line is just an
                # integer value, use it
                if isinstance(line.offset, int):
                    line_offset = line.offset
                # Else, evaluate the complex expression
                else:
                    # Format the previous_line_end value into a string. Add the '+' sign to explicitly
                    # state that this value is to be added to any subsequent values in the expression
                    # (e.g., '&0' becomes '4+0').
                    ple = '%d+' % previous_line_end
                    # Allow users to use either the '&0' (libmagic) or '&+0' (explcit addition) sytaxes;
                    # replace both with the ple text.
                    line_offset_text = line.offset.replace(
                        '&+', ple).replace('&', ple)
                    # Evaluate the expression
                    line_offset = self._do_math(offset, line_offset_text)

                # Sanity check
                if not isinstance(line_offset, int):
                    raise ParserException(
                        "Failed to convert offset '%s' to a number: '%s'" %
                        (line.offset, line.text))

                # The start of the data needed by this line is at offset + line_offset.
                # The end of the data will be line.size bytes later.
                start = offset + line_offset
                end = start + line.size

                # If the line has a packed format string, unpack it
                if line.pkfmt:
                    try:
                        dvalue = struct.unpack(
                            line.pkfmt, binwalk.core.compat.str2bytes(
                                self.data[start: end]))[0]
                    # Not enough bytes left in self.data for the specified
                    # format size
                    except struct.error as e:
                        dvalue = 0
                # Else, this is a string
                else:
                    # Wildcard strings have line.value == None
                    if line.value is None:
                        # Check to see if this is a string whose size is known and has been specified on a previous
                        # signature line.
                        if binwalk.core.compat.has_key(
                                tags, 'strlen') and binwalk.core.compat.has_key(
                                line.tags, 'string'):
                            dvalue = self.data[start:(start + tags['strlen'])]
                        # Else, just terminate the string at the first newline,
                        # carriage return, or NULL byte
                        else:
                            dvalue = self.data[start:end].split('\x00')[0].split('\r')[
                                0].split('\n')[0]
                    # Non-wildcard strings have a known length, specified in
                    # the signature line
                    else:
                        dvalue = self.data[start:end]

                # Some integer values have special operations that need to be performed on them
                # before comparison (e.g., "belong&0x0000FFFF"). Complex math expressions are
                # supported here as well.
                # if isinstance(dvalue, int) and line.operator:
                if line.operator:
                    try:
                        # If the operator value of this signature line is just
                        # an integer value, use it
                        if isinstance(line.opvalue, int) or isinstance(
                                line.opvalue, long):
                            opval = line.opvalue
                        # Else, evaluate the complex expression
                        else:
                            opval = self._do_math(offset, line.opvalue)

                        # Perform the specified operation
                        if line.operator == '&':
                            dvalue &= opval
                        elif line.operator == '|':
                            dvalue |= opval
                        elif line.operator == '*':
                            dvalue *= opval
                        elif line.operator == '+':
                            dvalue += opval
                        elif line.operator == '-':
                            dvalue -= opval
                        elif line.operator == '/':
                            dvalue /= opval
                        elif line.operator == '~':
                            dvalue = ~opval
                        elif line.operator == '^':
                            dvalue ^= opval
                    except KeyboardInterrupt as e:
                        raise e
                    except Exception as e:
                        raise ParserException(
                            "Operation '" + str(dvalue) + " " +
                            str(line.operator) + "= " + str(line.opvalue) +
                            "' failed: " + str(e))

                # Does the data (dvalue) match the specified comparison?
                if ((line.value is None) or
                    (line.regex and line.value.match(dvalue)) or
                    (line.condition == '=' and dvalue == line.value) or
                    (line.condition == '>' and dvalue > line.value) or
                    (line.condition == '<' and dvalue < line.value) or
                    (line.condition == '!' and dvalue != line.value) or
                    (line.condition == '~' and (dvalue == ~line.value)) or
                    (line.condition == '^' and (dvalue ^ line.value)) or
                    (line.condition == '&' and (dvalue & line.value)) or
                        (line.condition == '|' and (dvalue | line.value))):

                    # Up until this point, date fields are treated as integer values,
                    # but we want to display them as nicely formatted strings.
                    if line.type == 'date':
                        ts = datetime.datetime.utcfromtimestamp(dvalue)
                        dvalue = ts.strftime("%Y-%m-%d %H:%M:%S")

                    # Generate the tuple for the format string
                    dvalue_tuple = ()
                    for x in self.fmtstr.finditer(line.format):
                        dvalue_tuple += (dvalue,)

                    # Format the description string
                    desc = line.format % dvalue_tuple

                    # If there was any description string, append it to the
                    # list of description string parts
                    if desc:
                        description.append(desc)

                    # Process tag keywords specified in the signature line. These have already been parsed out of the
                    # original format string so that they can be processed
                    # separately from the printed description string.
                    for (tag_name, tag_value) in binwalk.core.compat.iterator(
                            line.tags):
                        # If the tag value is a string, try to format it
                        if isinstance(tag_value, str):
                            # Generate the tuple for the format string
                            dvalue_tuple = ()
                            for x in self.fmtstr.finditer(tag_value):
                                dvalue_tuple += (dvalue,)

                            # Format the tag string
                            tags[tag_name] = tag_value % dvalue_tuple
                        # Else, just use the raw tag value
                        else:
                            tags[tag_name] = tag_value

                        # Some tag values are intended to be integer values, so
                        # try to convert them as such
                        try:
                            tags[tag_name] = int(tags[tag_name], 0)
                        except KeyboardInterrupt as e:
                            raise e
                        except Exception as e:
                            pass

                    # Abort processing soon as this signature is marked invalid, unless invalid results
                    # were explicitly requested. This means that the sooner invalid checks are made in a
                    # given signature, the faster the scan can filter out false
                    # positives.
                    if not self.show_invalid and tags['invalid']:
                        break

                    # Look ahead to the next line in the signature; if its indent level is greater than
                    # that of the current line, then track the end of data for the current line. This is
                    # so that subsequent lines can use the '>>&0' offset syntax to specify relative offsets
                    # from previous lines.
                    try:
                        next_line = signature.lines[n + 1]
                        if next_line.level > line.level:
                            if line.type == 'string':
                                previous_line_end = line_offset + len(dvalue)
                            else:
                                previous_line_end = line_offset + line.size
                    except IndexError as e:
                        pass

                    # If this line satisfied its comparison, +1 the max
                    # indentation level
                    max_line_level = line.level + 1
                else:
                    # No match on the first line, abort
                    if line.level == 0:
                        break
                    else:
                        # If this line did not satisfy its comparison, then higher
                        # indentation levels will not be accepted.
                        max_line_level = line.level

        # Join the formatted description strings and remove backspace
        # characters (plus the preceeding character as well)
        tags['description'] = self.bspace.sub('', " ".join(description))

        # This should never happen
        if not tags['description']:
            tags['display'] = False
            tags['invalid'] = True

        # If the formatted string contains non-printable characters, consider
        # it invalid
        if self.printable.match(
                tags['description']).group() != tags['description']:
            tags['invalid'] = True

        return tags

    def match(self, data):
        '''
        Match the beginning of a data buffer to a signature.

        @data - The data buffer to match against the loaded signature list.

        Returns a list of SignatureResult objects.
        '''
        return self.scan(data, 1)

    def scan(self, data, dlen=None):
        '''
        Scan a data block for matching signatures.

        @data - A string of data to scan.
        @dlen - If specified, signatures at offsets larger than dlen will be ignored.

        Returns a list of SignatureResult objects.
        '''
        results = []
        matched_offsets = set()

        # Since data can potentially be quite a large string, make it available to other
        # methods via a class attribute so that it doesn't need to be passed around to
        # different methods over and over again.
        self.data = data

        # If dlen wasn't specified, search all of self.data
        if dlen is None:
            dlen = len(data)

        for signature in self.signatures:
            # Use regex to search the data block for potential signature
            # matches (fast)
            for match in signature.regex.finditer(data):
                # Take the offset of the start of the signature into account
                offset = match.start() - signature.offset

                # Signatures are ordered based on the length of their magic bytes (largest first).
                # If this offset has already been matched to a previous signature, ignore it unless
                # self.show_invalid has been specified. Also ignore obviously invalid offsets (<1)
                # as well as those outside the specified self.data range
                # (dlen).
                if (offset not in matched_offsets or self.show_invalid) and offset >= 0 and offset < dlen:
                    # if offset >= 0 and offset < dlen:
                    # Analyze the data at this offset using the current
                    # signature rule
                    tags = self._analyze(signature, offset)

                    # Generate a SignatureResult object and append it to the results list if the
                    # signature is valid, or if invalid results were requested.
                    if (not tags['invalid'] or self.show_invalid) and not self._filtered(
                            tags['description']):
                        # Only display results with the 'once' tag once.
                        if tags['once']:
                            if signature.title in self.display_once:
                                continue
                            else:
                                self.display_once.add(signature.title)

                        # Append the result to the results list
                        results.append(SignatureResult(**tags))

                        # Add this offset to the matched_offsets set, so that it can be ignored by
                        # subsequent loops.
                        matched_offsets.add(offset)

        # Sort results by offset
        results.sort(key=lambda x: x.offset, reverse=False)

        return results

    def load(self, fname):
        '''
        Load signatures from a file.

        @fname - Path to signature file.

        Returns None.
        '''
        # Magic files must be ASCII, else encoding issues can arise.
        fp = open(fname, "r")
        lines = fp.readlines()
        self.parse(lines)
        fp.close()

    def parse(self, lines):
        '''
        Parse signature file lines.

        @lines - A list of lines from a signature file.

        Returns None.
        '''
        signature = None

        for line in lines:
            # Split at the first comment delimiter (if any) and strip the
            # result
            line = line.split('#')[0].strip()
            # Ignore blank lines and lines that are nothing but comments.
            # We also don't support the '!mime' style line entries.
            if line and line[0] != '!':
                # Parse this signature line
                sigline = SignatureLine(line)
                # Level 0 means the first line of a signature entry
                if sigline.level == 0:
                    # If there is an existing signature, append it to the signature list,
                    # unless the text in its title field has been filtered by user-defined
                    # filter rules.
                    if signature and not self._filtered(signature.title):
                        self.signatures.append(signature)

                    # Create a new signature object; use the size of self.signatures to
                    # assign each signature a unique ID.
                    signature = Signature(len(self.signatures), sigline)
                # Else, just append this line to the existing signature
                elif signature:
                    # signature.append(sigline)
                    signature.lines.append(sigline)
                # If this is not the first line of a signature entry and there is no other
                # existing signature entry, something is very wrong with the
                # signature file.
                else:
                    raise ParserException(
                        "Invalid signature line: '%s'" % line)

        # Add the final signature to the signature list
        if signature:
            if not self._filtered(signature.lines[0].format):
                self.signatures.append(signature)

        # Sort signatures by confidence (aka, length of their magic bytes),
        # largest first
        self.signatures.sort(key=lambda x: x.confidence, reverse=True)<|MERGE_RESOLUTION|>--- conflicted
+++ resolved
@@ -9,17 +9,8 @@
 import datetime
 import binwalk.core.common
 import binwalk.core.compat
-<<<<<<< HEAD
-
-
-class ParserException(Exception):
-    '''
-    Exception thrown specifically for signature file parsing errors.
-    '''
-
-=======
 from binwalk.core.exceptions import ParserException
->>>>>>> 34db0f73
+
 
 class SignatureResult(binwalk.core.module.Result):
     '''
