--- conflicted
+++ resolved
@@ -419,7 +419,7 @@
                 break
             else:
                 if (self.config.file_name_filter(fp) == False or
-                    self._plugins_load_file(fp) == False):
+                        self._plugins_load_file(fp) == False):
                     fp.close()
                     fp = None
                     continue
@@ -622,17 +622,7 @@
         for (k, v) in iterator(self.kwargs):
             setattr(self, k, v)
 
-<<<<<<< HEAD
-
-class ModuleException(Exception):
-    '''
-    Module exception class.
-    Nothing special here except the name.
-    '''
-
-
-=======
->>>>>>> 34db0f73
+
 class Modules(object):
     '''
     Main class used for running and managing modules.
@@ -924,7 +914,8 @@
                     parser_kwargs['action'] = 'store_true'
                 elif module_option.type is list:
                     parser_kwargs['action'] = 'append'
-                    parser.short_to_long[module_option.short] = module_option.long
+                    parser.short_to_long[
+                        module_option.short] = module_option.long
 
                 parser.add_argument(*parser_args, **parser_kwargs)
 
