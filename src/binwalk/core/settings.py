--- conflicted
+++ resolved
@@ -46,13 +46,6 @@
         # Build the paths to all user-specific files
         self.user = common.GenericContainer(
             binarch=self._user_path(
-<<<<<<< HEAD
-                self.BINWALK_MAGIC_DIR, self.BINARCH_MAGIC_FILE), magic=self._magic_signature_files(
-                user_only=True), extract=self._user_path(
-                self.BINWALK_CONFIG_DIR, self.EXTRACT_FILE), modules=self._user_path(
-                    self.BINWALK_MODULES_DIR), plugins=self._user_path(
-                        self.BINWALK_PLUGINS_DIR))
-=======
                 self.BINWALK_MAGIC_DIR, self.BINARCH_MAGIC_FILE),
             magic=self._magic_signature_files(
                 user_only=True),
@@ -61,24 +54,16 @@
             modules=self._user_path(
                 self.BINWALK_MODULES_DIR),
             plugins=self._user_path(self.BINWALK_PLUGINS_DIR))
->>>>>>> 6b726073
 
         # Build the paths to all system-wide files
         self.system = common.GenericContainer(
             binarch=self._system_path(
-<<<<<<< HEAD
-                self.BINWALK_MAGIC_DIR, self.BINARCH_MAGIC_FILE), magic=self._magic_signature_files(
-                system_only=True), extract=self._system_path(
-                self.BINWALK_CONFIG_DIR, self.EXTRACT_FILE), plugins=self._system_path(
-                    self.BINWALK_PLUGINS_DIR))
-=======
                 self.BINWALK_MAGIC_DIR, self.BINARCH_MAGIC_FILE),
             magic=self._magic_signature_files(
                 system_only=True),
             extract=self._system_path(
                 self.BINWALK_CONFIG_DIR, self.EXTRACT_FILE),
             plugins=self._system_path(self.BINWALK_PLUGINS_DIR))
->>>>>>> 6b726073
 
     def _magic_signature_files(self, system_only=False, user_only=False):
         '''
@@ -204,12 +189,7 @@
         Returns the full path to the 'subdir/basename' file.
         '''
         try:
-<<<<<<< HEAD
-            return self._file_path(os.path.join(
-                self.user_dir, self.BINWALK_USER_DIR, subdir), basename)
-=======
             return self._file_path(os.path.join(self.user_dir, self.BINWALK_USER_DIR, subdir), basename)
->>>>>>> 6b726073
         except KeyboardInterrupt as e:
             raise e
         except Exception:
@@ -225,12 +205,7 @@
         Returns the full path to the 'subdir/basename' file.
         '''
         try:
-<<<<<<< HEAD
-            return self._file_path(os.path.join(
-                self.system_dir, subdir), basename)
-=======
             return self._file_path(os.path.join(self.system_dir, subdir), basename)
->>>>>>> 6b726073
         except KeyboardInterrupt as e:
             raise e
         except Exception:
