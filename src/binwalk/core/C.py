import os
import sys
import glob
import ctypes
import ctypes.util
import binwalk.core.common
from binwalk.core.compat import *


class Function(object):

    '''
    Container class for defining library functions.
    '''

    def __init__(self, **kwargs):
        self.name = None
        self.type = int

        for (k, v) in iterator(kwargs):
            setattr(self, k, v)


class FunctionHandler(object):

    '''
    Class for abstracting function calls via ctypes and handling Python 2/3 compatibility issues.
    '''
    PY2CTYPES = {
        bytes: ctypes.c_char_p,
        str: ctypes.c_char_p,
        int: ctypes.c_int,
        float: ctypes.c_float,
        bool: ctypes.c_int,
        None: ctypes.c_int,
    }

    RETVAL_CONVERTERS = {
        None: int,
        int: int,
        float: float,
        bool: bool,
        str: bytes2str,
        bytes: str2bytes,
    }

    def __init__(self, library, function):
        '''
        Class constructor.

        @library - Library handle as returned by ctypes.cdll.LoadLibrary.
        @function - An instance of the binwalk.core.C.Function class.

        Returns None.
        '''
        self.name = function.name
        self.retype = function.type
        self.function = getattr(library, self.name)

        if has_key(self.PY2CTYPES, self.retype):
            self.function.restype = self.PY2CTYPES[self.retype]
            self.retval_converter = self.RETVAL_CONVERTERS[self.retype]
        else:
            self.function.restype = self.retype
            self.retval_converter = None
            # raise Exception("Unknown return type: '%s'" % self.retype)

    def run(self, *args):
        '''
        Executes the library function, handling Python 2/3 compatibility and properly converting the return type.

        @*args - Library function arguments.

        Returns the return value from the libraray function.
        '''
        args = list(args)

        # Python3 expects a bytes object for char *'s, not a str.
        # This allows us to pass either, regardless of the Python version.
        for i in range(0, len(args)):
            if isinstance(args[i], str):
                args[i] = str2bytes(args[i])

        retval = self.function(*args)
        if self.retval_converter is not None:
            retval = self.retval_converter(retval)

        return retval


class Library(object):

    '''
    Class for loading the specified library via ctypes.
    '''

    def __init__(self, library, functions):
        '''
        Class constructor.

        @library   - Library name (e.g., 'magic' for libmagic), or a list of names.
        @functions - A dictionary of function names and their return types (e.g., {'magic_buffer' : str})

        Returns None.
        '''
        self.settings = binwalk.core.settings.Settings()
        self.library = ctypes.cdll.LoadLibrary(self.find_library(library))
        if not self.library:
            raise Exception("Failed to load library '%s'" % library)

        for function in functions:
            f = FunctionHandler(self.library, function)
            setattr(self, function.name, f.run)

    def find_library(self, libraries):
        '''
        Locates the specified library.

        @libraries - Library name (e.g., 'magic' for libmagic), or a list of names.

        Returns a string to be passed to ctypes.cdll.LoadLibrary.
        '''
        lib_path = None

        prefix = binwalk.core.common.get_libs_path()

        if isinstance(libraries, str):
            libraries = [libraries]

        for library in libraries:
            system_paths = {
<<<<<<< HEAD
                'linux': [
                    os.path.join(
                        prefix,
                        'lib%s.so' %
                        library),
                    '/usr/local/lib/lib%s.so' %
                    library],
                'cygwin': [
                    os.path.join(
                        prefix,
                        'lib%s.so' %
                        library),
                    '/usr/local/lib/lib%s.so' %
                    library],
                'win32': [
                        os.path.join(
                            prefix,
                            'lib%s.dll' %
                            library),
                    '%s.dll' %
                    library],
                'darwin': [
                                os.path.join(
                                    prefix,
                                    'lib%s.dylib' %
                                    library),
                    '/opt/local/lib/lib%s.dylib' %
                    library,
                    '/usr/local/lib/lib%s.dylib' %
                    library,
                                    ] +
                glob.glob(
                                        '/usr/local/Cellar/*%s*/*/lib/lib%s.dylib' %
                                        (library,
                                         library)),
                                         }
=======
                'linux': [os.path.join(prefix, 'lib%s.so' % library), '/usr/local/lib/lib%s.so' % library],
                'cygwin': [os.path.join(prefix, 'lib%s.so' % library), '/usr/local/lib/lib%s.so' % library],
                'win32': [os.path.join(prefix, 'lib%s.dll' % library), '%s.dll' % library],
                'darwin': [os.path.join(prefix, 'lib%s.dylib' % library),
                           '/opt/local/lib/lib%s.dylib' % library,
                           '/usr/local/lib/lib%s.dylib' % library,
                           ] + glob.glob(
                               '/usr/local/Cellar/*%s*/*/lib/lib%s.dylib' % (library, library)),
            }
>>>>>>> 6b726073

            for i in range(2, 4):
                system_paths['linux%d' % i] = system_paths['linux']

            # Search the common install directories first; these are usually not in the library search path
            # Search these *first*, since a) they are the most likely locations and b) there may be a
            # discrepency between where ctypes.util.find_library and
            # ctypes.cdll.LoadLibrary search for libs.
            for path in system_paths[sys.platform]:
                binwalk.core.common.debug("Searching for '%s'" % path)
                if os.path.exists(path):
                    lib_path = path
                    break

            # If we failed to find the library, check the standard library
            # search paths
            if not lib_path:
                lib_path = ctypes.util.find_library(library)

            # Use the first library that we can find
            if lib_path:
                binwalk.core.common.debug(
                    "Found library '%s' at: %s" % (library, lib_path))
                break
            else:
                binwalk.core.common.debug(
                    "Could not find library '%s'" % library)

        # If we still couldn't find the library, error out
        if not lib_path:
            raise Exception("Failed to locate libraries '%s'" % str(libraries))

        return lib_path<|MERGE_RESOLUTION|>--- conflicted
+++ resolved
@@ -129,7 +129,6 @@
 
         for library in libraries:
             system_paths = {
-<<<<<<< HEAD
                 'linux': [
                     os.path.join(
                         prefix,
@@ -145,38 +144,27 @@
                     '/usr/local/lib/lib%s.so' %
                     library],
                 'win32': [
-                        os.path.join(
-                            prefix,
-                            'lib%s.dll' %
-                            library),
+                    os.path.join(
+                        prefix,
+                        'lib%s.dll' %
+                        library),
                     '%s.dll' %
                     library],
                 'darwin': [
-                                os.path.join(
-                                    prefix,
-                                    'lib%s.dylib' %
-                                    library),
+                    os.path.join(
+                        prefix,
+                        'lib%s.dylib' %
+                        library),
                     '/opt/local/lib/lib%s.dylib' %
                     library,
                     '/usr/local/lib/lib%s.dylib' %
                     library,
-                                    ] +
+                ] +
                 glob.glob(
-                                        '/usr/local/Cellar/*%s*/*/lib/lib%s.dylib' %
-                                        (library,
-                                         library)),
-                                         }
-=======
-                'linux': [os.path.join(prefix, 'lib%s.so' % library), '/usr/local/lib/lib%s.so' % library],
-                'cygwin': [os.path.join(prefix, 'lib%s.so' % library), '/usr/local/lib/lib%s.so' % library],
-                'win32': [os.path.join(prefix, 'lib%s.dll' % library), '%s.dll' % library],
-                'darwin': [os.path.join(prefix, 'lib%s.dylib' % library),
-                           '/opt/local/lib/lib%s.dylib' % library,
-                           '/usr/local/lib/lib%s.dylib' % library,
-                           ] + glob.glob(
-                               '/usr/local/Cellar/*%s*/*/lib/lib%s.dylib' % (library, library)),
+                    '/usr/local/Cellar/*%s*/*/lib/lib%s.dylib' %
+                    (library,
+                     library)),
             }
->>>>>>> 6b726073
 
             for i in range(2, 4):
                 system_paths['linux%d' % i] = system_paths['linux']
